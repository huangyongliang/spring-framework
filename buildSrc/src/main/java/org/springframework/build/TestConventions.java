--- conflicted
+++ resolved
@@ -62,17 +62,11 @@
 		if (project.hasProperty("testGroups")) {
 			test.systemProperty("testGroups", project.getProperties().get("testGroups"));
 		}
-<<<<<<< HEAD
 		test.jvmArgs(
 				"--add-opens=java.base/java.lang=ALL-UNNAMED",
 				"--add-opens=java.base/java.util=ALL-UNNAMED",
-				"-Djava.locale.providers=COMPAT",
 				"-Xshare:off"
 		);
-=======
-		test.jvmArgs("--add-opens=java.base/java.lang=ALL-UNNAMED",
-				"--add-opens=java.base/java.util=ALL-UNNAMED");
->>>>>>> 89338c91
 	}
 
 	private void configureTestRetryPlugin(Project project, Test test) {
