/*
 * Copyright 2002-2021 the original author or authors.
 *
 * Licensed under the Apache License, Version 2.0 (the "License");
 * you may not use this file except in compliance with the License.
 * You may obtain a copy of the License at
 *
 *      https://www.apache.org/licenses/LICENSE-2.0
 *
 * Unless required by applicable law or agreed to in writing, software
 * distributed under the License is distributed on an "AS IS" BASIS,
 * WITHOUT WARRANTIES OR CONDITIONS OF ANY KIND, either express or implied.
 * See the License for the specific language governing permissions and
 * limitations under the License.
 */

package org.springframework.web.reactive.resource;

import java.io.IOException;
import java.net.URLDecoder;
import java.nio.charset.StandardCharsets;
import java.util.Arrays;
import java.util.List;

import reactor.core.publisher.Flux;
import reactor.core.publisher.Mono;

import org.springframework.core.io.ClassPathResource;
import org.springframework.core.io.Resource;
import org.springframework.core.io.UrlResource;
import org.springframework.core.log.LogFormatUtils;
import org.springframework.lang.Nullable;
import org.springframework.util.StringUtils;
import org.springframework.web.server.ServerWebExchange;
import org.springframework.web.util.UriUtils;

/**
 * A simple {@code ResourceResolver} that tries to find a resource under the given
 * locations matching to the request path.
 *
 * <p>This resolver does not delegate to the {@code ResourceResolverChain} and is
 * expected to be configured at the end in a chain of resolvers.
 *
 * @author Rossen Stoyanchev
 * @author Sam Brannen
 * @since 5.0
 */
public class PathResourceResolver extends AbstractResourceResolver {

	@Nullable
	private Resource[] allowedLocations;


	/**
	 * By default when a Resource is found, the path of the resolved resource is
	 * compared to ensure it's under the input location where it was found.
	 * However sometimes that may not be the case, e.g. when
	 * {@link CssLinkResourceTransformer}
	 * resolves public URLs of links it contains, the CSS file is the location
	 * and the resources being resolved are css files, images, fonts and others
	 * located in adjacent or parent directories.
	 * <p>This property allows configuring a complete list of locations under
	 * which resources must be so that if a resource is not under the location
	 * relative to which it was found, this list may be checked as well.
	 * <p>By default {@link ResourceWebHandler} initializes this property
	 * to match its list of locations.
	 * @param locations the list of allowed locations
	 */
	public void setAllowedLocations(@Nullable Resource... locations) {
		this.allowedLocations = locations;
	}

	@Nullable
	public Resource[] getAllowedLocations() {
		return this.allowedLocations;
	}


	@Override
	protected Mono<Resource> resolveResourceInternal(@Nullable ServerWebExchange exchange,
			String requestPath, List<? extends Resource> locations, ResourceResolverChain chain) {

		return getResource(requestPath, locations);
	}

	@Override
	protected Mono<String> resolveUrlPathInternal(String path, List<? extends Resource> locations,
			ResourceResolverChain chain) {

		if (StringUtils.hasText(path)) {
			return getResource(path, locations).map(resource -> path);
		}
		else {
			return Mono.empty();
		}
	}

	private Mono<Resource> getResource(String resourcePath, List<? extends Resource> locations) {
		return Flux.fromIterable(locations)
				.concatMap(location -> getResource(resourcePath, location))
				.next();
	}

	/**
	 * Find the resource under the given location.
	 * <p>The default implementation checks if there is a readable
	 * {@code Resource} for the given path relative to the location.
	 * @param resourcePath the path to the resource
	 * @param location the location to check
	 * @return the resource, or empty {@link Mono} if none found
	 */
	protected Mono<Resource> getResource(String resourcePath, Resource location) {
		try {
			if (!(location instanceof UrlResource)) {
				resourcePath = UriUtils.decode(resourcePath, StandardCharsets.UTF_8);
			}
			Resource resource = location.createRelative(resourcePath);
			if (resource.isReadable()) {
				if (checkResource(resource, location)) {
					return Mono.just(resource);
				}
				else if (logger.isWarnEnabled()) {
<<<<<<< HEAD
					Object allowedLocationsText = (getAllowedLocations() != null ? Arrays.asList(getAllowedLocations()) : "[]");
					logger.warn("""
							Resource path "%s" was successfully resolved, but resource \
							"%s" is neither under the current location "%s" nor under any \
							of the allowed locations %s"\
							""".formatted(resourcePath, resource.getURL(),location.getURL(), allowedLocationsText));
=======
					Resource[] allowed = getAllowedLocations();
					logger.warn(LogFormatUtils.formatValue(
							"Resource path \"" + resourcePath + "\" was successfully resolved " +
									"but resource \"" + resource.getURL() + "\" is neither under the " +
									"current location \"" + location.getURL() + "\" nor under any of the " +
									"allowed locations " + (allowed != null ? Arrays.asList(allowed) : "[]"), -1, true));
>>>>>>> e9083d7d
				}
			}
			return Mono.empty();
		}
		catch (IOException ex) {
			if (logger.isDebugEnabled()) {
				String error = "Skip location [" + location + "] due to error";
				if (logger.isTraceEnabled()) {
					logger.trace(error, ex);
				}
				else {
					logger.debug(error + ": " + ex.getMessage());
				}
			}
			return Mono.error(ex);
		}
	}

	/**
	 * Perform additional checks on a resolved resource beyond checking whether the
	 * resources exists and is readable. The default implementation also verifies
	 * the resource is either under the location relative to which it was found or
	 * is under one of the {@link #setAllowedLocations allowed locations}.
	 * @param resource the resource to check
	 * @param location the location relative to which the resource was found
	 * @return "true" if resource is in a valid location, "false" otherwise.
	 */
	protected boolean checkResource(Resource resource, Resource location) throws IOException {
		if (isResourceUnderLocation(resource, location)) {
			return true;
		}
		if (getAllowedLocations() != null) {
			for (Resource current : getAllowedLocations()) {
				if (isResourceUnderLocation(resource, current)) {
					return true;
				}
			}
		}
		return false;
	}

	private boolean isResourceUnderLocation(Resource resource, Resource location) throws IOException {
		if (resource.getClass() != location.getClass()) {
			return false;
		}

		String resourcePath;
		String locationPath;

		if (resource instanceof UrlResource) {
			resourcePath = resource.getURL().toExternalForm();
			locationPath = StringUtils.cleanPath(location.getURL().toString());
		}
		else if (resource instanceof ClassPathResource classPathResource) {
			resourcePath = classPathResource.getPath();
			locationPath = StringUtils.cleanPath(((ClassPathResource) location).getPath());
		}
		else {
			resourcePath = resource.getURL().getPath();
			locationPath = StringUtils.cleanPath(location.getURL().getPath());
		}

		if (locationPath.equals(resourcePath)) {
			return true;
		}
		locationPath = (locationPath.endsWith("/") || locationPath.isEmpty() ? locationPath : locationPath + "/");
		return (resourcePath.startsWith(locationPath) && !isInvalidEncodedPath(resourcePath));
	}

	private boolean isInvalidEncodedPath(String resourcePath) {
		if (resourcePath.contains("%")) {
			// Use URLDecoder (vs UriUtils) to preserve potentially decoded UTF-8 chars...
			try {
				String decodedPath = URLDecoder.decode(resourcePath, StandardCharsets.UTF_8);
				if (decodedPath.contains("../") || decodedPath.contains("..\\")) {
					logger.warn(LogFormatUtils.formatValue(
							"Resolved resource path contains encoded \"../\" or \"..\\\": " + resourcePath, -1, true));
					return true;
				}
			}
			catch (IllegalArgumentException ex) {
				// May not be possible to decode...
			}
		}
		return false;
	}

}<|MERGE_RESOLUTION|>--- conflicted
+++ resolved
@@ -120,21 +120,12 @@
 					return Mono.just(resource);
 				}
 				else if (logger.isWarnEnabled()) {
-<<<<<<< HEAD
-					Object allowedLocationsText = (getAllowedLocations() != null ? Arrays.asList(getAllowedLocations()) : "[]");
-					logger.warn("""
-							Resource path "%s" was successfully resolved, but resource \
-							"%s" is neither under the current location "%s" nor under any \
-							of the allowed locations %s"\
-							""".formatted(resourcePath, resource.getURL(),location.getURL(), allowedLocationsText));
-=======
 					Resource[] allowed = getAllowedLocations();
 					logger.warn(LogFormatUtils.formatValue(
 							"Resource path \"" + resourcePath + "\" was successfully resolved " +
 									"but resource \"" + resource.getURL() + "\" is neither under the " +
 									"current location \"" + location.getURL() + "\" nor under any of the " +
 									"allowed locations " + (allowed != null ? Arrays.asList(allowed) : "[]"), -1, true));
->>>>>>> e9083d7d
 				}
 			}
 			return Mono.empty();
