--- conflicted
+++ resolved
@@ -107,13 +107,8 @@
 				// Try InputStream resolution for jar resources
 				URLConnection con = url.openConnection();
 				customizeConnection(con);
-<<<<<<< HEAD
 				if (con instanceof HttpURLConnection httpCon) {
-=======
-				if (con instanceof HttpURLConnection) {
-					HttpURLConnection httpCon = (HttpURLConnection) con;
 					httpCon.setRequestMethod("HEAD");
->>>>>>> 0caa2ac6
 					int code = httpCon.getResponseCode();
 					if (code != HttpURLConnection.HTTP_OK) {
 						httpCon.disconnect();
@@ -251,8 +246,7 @@
 			// Try a URL connection content-length header
 			URLConnection con = url.openConnection();
 			customizeConnection(con);
-			if (con instanceof HttpURLConnection) {
-				HttpURLConnection httpCon = (HttpURLConnection) con;
+			if (con instanceof HttpURLConnection httpCon) {
 				httpCon.setRequestMethod("HEAD");
 			}
 			return con.getContentLengthLong();
@@ -280,8 +274,7 @@
 		// Try a URL connection last-modified header
 		URLConnection con = url.openConnection();
 		customizeConnection(con);
-		if (con instanceof HttpURLConnection) {
-			HttpURLConnection httpCon = (HttpURLConnection) con;
+		if (con instanceof HttpURLConnection httpCon) {
 			httpCon.setRequestMethod("HEAD");
 		}
 		long lastModified = con.getLastModified();
